--- conflicted
+++ resolved
@@ -328,16 +328,9 @@
 
     v = np.array([1, 1, t1**(-alpha * alpha * t1**(alpha-1)),
                   -beta*t2**(-(beta+1) * t2**beta)])
-<<<<<<< HEAD
-
     M = 1/M
     a = M.dot(v)
 
-=======
-    a = M/v
-    Mi = 1/(M)
-    a = Mi.dot(v)
->>>>>>> 7adacc86
     r1 = np.extract(x.any() >= 0 and x <= t1, x)
     r2 = np.extract(x.any() >= t1 and x < t2, x)
     r3 = np.extract(x.any() >= t2, x)
