--- conflicted
+++ resolved
@@ -19,7 +19,6 @@
 
 class Graph(object):
     r"""
-<<<<<<< HEAD
     The main graph object
 
     It is used to initialize by default every missing field of the subgraphs
@@ -51,19 +50,6 @@
     --------
     >>> from pygsp import graphs
     >>> G = graphs.Graph()
-=======
-    parameters:
-        - W: Weights matrix
-        - A: Adjacency matrix
-        - N: Number of nodes
-        - d: Degree vector
-        - Ne: Edges number
-        - gtype: Graph type
-        - directed: If the graph is directed
-        - lap_type: Laplacian type
-        - L: Laplacian
-        - plotting: dictionnary containing the plotting parameters
->>>>>>> default_graphs
     """
 
     # All the parameters that needs calculation to be set
@@ -980,17 +966,6 @@
             world_density = 1./N
 
         # Begining
-<<<<<<< HEAD
-        if np.shape(self.com_sizes)[0] == 0:
-            x = self.N - (self.min_com - 1)*self.Nc - 1
-            com_lims = np.sort(np.resize(np.random.permutation(int(x)), (self.Nc-1.))) + 1
-            com_lims += np.cumsum((self.min_com-1)*np.ones(np.shape(com_lims)))
-            com_lims = np.concatenate((np.array([0]), com_lims, np.array([self.N])))
-            self.com_sizes = np.diff(com_lims)
-
-        if self.verbose >= 2:
-                X = np.zeros((10000, self.Nc + 1))
-=======
         if np.shape(com_sizes)[0] == 0:
             x = N - (min_com - 1)*Nc - 1
             com_lims = np.sort(np.resize(np.random.permutation(int(x)), (Nc-1.))) + 1
@@ -1000,7 +975,6 @@
 
         if verbose > 2:
                 X = np.zeros((10000, Nc + 1))
->>>>>>> b3705b82
                 # pick randomly param.Nc-1 points to cut the rows in communtities:
                 for i in range(10000):
                     com_lims_tmp = np.sort(np.resize(np.random.permutation(int(x)), (Nc-1.))) + 1
@@ -1108,7 +1082,6 @@
     r"""
     Creates a random sensor graph
 
-<<<<<<< HEAD
     Parameters
     ----------
     N: Number of nodes
@@ -1129,11 +1102,9 @@
         default is False
     """
 
-    def __init__(self, N=64, nc=2, regular=False, verbose=True, n_try=50, distribute=False, connected=True, set_to_one=False, **kwargs):
-=======
     def __init__(self, N=64, nc=2, regular=False, verbose=1, n_try=50,
                  distribute=False, connected=True, set_to_one=False, **kwargs):
->>>>>>> b3705b82
+
         param = kwargs
         self.N = N
         self.nc = nc
