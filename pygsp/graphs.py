--- conflicted
+++ resolved
@@ -123,17 +123,14 @@
             i_inds[(K*self.M) + (i-1)*2*self.N + np.arange(1, 2*self.N)] = np.concatenate((i-1)*self.N + np.arange(1, self.N), (i*self.N) + np.arange(1, self.N))
             j_inds[(K*self.M) + (i-1)*2*self.N + np.arange(1, 2*self.N)] = np.concatenate((i*self.N) + np.arange(1, self.N), (i-1)*self.N + np.arange(1, self.N))
 
-<<<<<<< HEAD
         self.W = sparse.lil_matrix((self.M * self.N, self.M * self.N))
 
         dd = range(np.shape(i_inds))
         for d in dd:
             self.W[i_inds[d], j_inds[d]] = 1
-=======
-        self.W = sparse.lil_matrix((self.M*self.N, self.M*self.N))
-        # for i_inds, j_inds in
-        self.W = sparse.lil_matrix((np.ones((K*self.M+J*self.N, 1)), (i_inds, j_inds)), shape=(self.M*self.N, self.M*self.N))
->>>>>>> 317eaae2
+        # self.W = sparse.lil_matrix((self.M*self.N, self.M*self.N))
+        # # for i_inds, j_inds in
+        # self.W = sparse.lil_matrix((np.ones((K*self.M+J*self.N, 1)), (i_inds, j_inds)), shape=(self.M*self.N, self.M*self.N))
 
 
 class Torus(Graph):
