--- conflicted
+++ resolved
@@ -176,18 +176,12 @@
 
         # Smallest eigenvalue should be zero: correct numerical errors.
         # Eigensolver might sometimes return small negative values, which
-<<<<<<< HEAD
         # filter's implementations may not anticipate. Better for plotting too.
         # Nati: Shall we make a difference for float32?
         if np.dtype(self.L) == 'float32':
             assert -1e-9 < self._e[0] < 1e-8
         else:
             assert -1e-12 < self._e[0] < 1e-12
-=======
-        # filter's implementations may not anticipate. Better for plotting
-        # too.
-        assert -1e-12 < self._e[0] < 1e-12
->>>>>>> 1869b022
         self._e[0] = 0
 
         # Bounded spectrum.
