# -*- coding: utf-8 -*-

"""
This toolbox is splitted in different modules taking care of the different aspects of Graph Signal Processing.

Those modules are : Graphs, Filters, Operators and PointClouds.

You can find detailed documentation on the use of the functions in the subsequent pages.
"""

# When importing the toolbox, you surely want these modules.
from pygsp import graphs
from pygsp import operators
from pygsp import utils
from pygsp import filters
from pygsp import pointsclouds
from pygsp import data_handling
from pygsp import optimization
from pygsp import reduction
from pygsp import plotting

# Silence the code checker warning about unused symbols.
assert graphs
assert operators
assert utils
assert filters
assert pointsclouds
assert data_handling
assert optimization
assert reduction
assert plotting

__version__ = '0.2.1'
__email__ = 'LTS2Graph@groupes.epfl.ch'
<<<<<<< HEAD
__release_date__ = '2015-10-19'
=======
__release_date__ = '2015-10-14'
>>>>>>> 82f3c7f7
<|MERGE_RESOLUTION|>--- conflicted
+++ resolved
@@ -32,8 +32,4 @@
 
 __version__ = '0.2.1'
 __email__ = 'LTS2Graph@groupes.epfl.ch'
-<<<<<<< HEAD
-__release_date__ = '2015-10-19'
-=======
-__release_date__ = '2015-10-14'
->>>>>>> 82f3c7f7
+__release_date__ = '2015-10-14'